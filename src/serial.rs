--- conflicted
+++ resolved
@@ -415,13 +415,8 @@
             impl<PINS> serial::Read<u8> for Serial<pac::$USARTX, PINS> {
                 type Error = Error;
 
-<<<<<<< HEAD
                 fn try_read(&mut self) -> nb::Result<u8, Error> {
-                    let mut rx: Rx<$USARTX> = Rx {
-=======
-                fn read(&mut self) -> nb::Result<u8, Error> {
                     let mut rx: Rx<pac::$USARTX> = Rx {
->>>>>>> d741438f
                         _usart: PhantomData,
                     };
                     rx.try_read()
@@ -431,15 +426,8 @@
             impl serial::Read<u8> for Rx<pac::$USARTX> {
                 type Error = Error;
 
-<<<<<<< HEAD
                 fn try_read(&mut self) -> nb::Result<u8, Error> {
-                    // NOTE(unsafe) atomic read with no side effects
-                    let isr = unsafe { (*$USARTX::ptr()).isr.read() };
-=======
-                fn read(&mut self) -> nb::Result<u8, Error> {
                     self.check_for_error()?;
->>>>>>> d741438f
-
                     // NOTE(unsafe) atomic read with no side effects
                     let isr = unsafe { (*pac::$USARTX::ptr()).isr.read() };
 
@@ -457,25 +445,15 @@
             impl<PINS> serial::Write<u8> for Serial<pac::$USARTX, PINS> {
                 type Error = Error;
 
-<<<<<<< HEAD
                 fn try_flush(&mut self) -> nb::Result<(), Error> {
-                    let mut tx: Tx<$USARTX> = Tx {
-=======
-                fn flush(&mut self) -> nb::Result<(), Error> {
                     let mut tx: Tx<pac::$USARTX> = Tx {
->>>>>>> d741438f
                         _usart: PhantomData,
                     };
                     tx.try_flush()
                 }
 
-<<<<<<< HEAD
                 fn try_write(&mut self, byte: u8) -> nb::Result<(), Error> {
-                    let mut tx: Tx<$USARTX> = Tx {
-=======
-                fn write(&mut self, byte: u8) -> nb::Result<(), Error> {
                     let mut tx: Tx<pac::$USARTX> = Tx {
->>>>>>> d741438f
                         _usart: PhantomData,
                     };
                     tx.try_write(byte)
@@ -771,13 +749,8 @@
     fn write_str(&mut self, s: &str) -> fmt::Result {
         let _ = s
             .as_bytes()
-<<<<<<< HEAD
-            .into_iter()
+            .iter()
             .map(|c| nb::block!(self.try_write(*c)))
-=======
-            .iter()
-            .map(|c| nb::block!(self.write(*c)))
->>>>>>> d741438f
             .last();
         Ok(())
     }
@@ -790,13 +763,8 @@
     fn write_str(&mut self, s: &str) -> fmt::Result {
         let _ = s
             .as_bytes()
-<<<<<<< HEAD
-            .into_iter()
+            .iter()
             .map(|c| nb::block!(self.try_write(*c)))
-=======
-            .iter()
-            .map(|c| nb::block!(self.write(*c)))
->>>>>>> d741438f
             .last();
         Ok(())
     }
