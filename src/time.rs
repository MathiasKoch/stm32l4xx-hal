--- conflicted
+++ resolved
@@ -72,13 +72,8 @@
 
 impl From<u32> for Hertz {
     fn from(ms: u32) -> Self {
-<<<<<<< HEAD
-        if ms >= 1000 {
-            Hertz(1 / (ms / 1000))
-=======
         if ms <= 1000 {
             Hertz((1_f32/((ms as f32)/1000_f32)) as u32)
->>>>>>> e76bfefc
         } else {
             Hertz(1)
         }
