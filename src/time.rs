//! Time units

use cortex_m::peripheral::DWT;
use crate::rcc::Clocks;

/// Bits per second
#[derive(Clone, Copy, Debug)]
pub struct Bps(pub u32);

/// Hertz
#[derive(Clone, Copy, Debug)]
pub struct Hertz(pub u32);

/// KiloHertz
#[derive(Clone, Copy, Debug)]
pub struct KiloHertz(pub u32);

/// MegaHertz
#[derive(Clone, Copy, Debug)]
pub struct MegaHertz(pub u32);

/// Extension trait that adds convenience methods to the `u32` type
pub trait U32Ext {
    /// Wrap in `Bps`
    fn bps(self) -> Bps;

    /// Wrap in `Hertz`
    fn hz(self) -> Hertz;

    /// Wrap in `KiloHertz`
    fn khz(self) -> KiloHertz;

    /// Wrap in `MegaHertz`
    fn mhz(self) -> MegaHertz;
}

impl U32Ext for u32 {
    fn bps(self) -> Bps {
        Bps(self)
    }

    fn hz(self) -> Hertz {
        Hertz(self)
    }

    fn khz(self) -> KiloHertz {
        KiloHertz(self)
    }

    fn mhz(self) -> MegaHertz {
        MegaHertz(self)
    }
}

impl Into<Hertz> for KiloHertz {
    fn into(self) -> Hertz {
        Hertz(self.0 * 1_000)
    }
}

impl Into<Hertz> for MegaHertz {
    fn into(self) -> Hertz {
        Hertz(self.0 * 1_000_000)
    }
}

impl Into<KiloHertz> for MegaHertz {
    fn into(self) -> KiloHertz {
        KiloHertz(self.0 * 1_000)
    }
}

impl From<u32> for Hertz {
    fn from(ms: u32) -> Self {
        if ms <= 1000 {
<<<<<<< HEAD
            Hertz((1_f32/((ms as f32)/1000_f32)) as u32)
=======
            Hertz((1000 + ms / 2) / ms)
>>>>>>> d3d4382c
        } else {
            Hertz(1)
        }
    }
}

/// A monotonic nondecreasing timer
#[derive(Clone, Copy, Debug)]
pub struct MonoTimer {
    frequency: Hertz,
}

impl MonoTimer {
    /// Creates a new `Monotonic` timer
    pub fn new(mut dwt: DWT, clocks: Clocks) -> Self {
        dwt.enable_cycle_counter();

        // now the CYCCNT counter can't be stopped or resetted
        drop(dwt);

        MonoTimer {
            frequency: clocks.sysclk(),
        }
    }

    /// Returns the frequency at which the monotonic timer is operating at
    pub fn frequency(&self) -> Hertz {
        self.frequency
    }

    /// Returns an `Instant` corresponding to "now"
    pub fn now(&self) -> Instant {
        Instant {
            now: DWT::get_cycle_count(),
        }
    }
}

/// A measurement of a monotonically nondecreasing clock
#[derive(Clone, Copy, Debug)]
pub struct Instant {
    now: u32,
}

impl Instant {
    /// Ticks elapsed since the `Instant` was created
    pub fn elapsed(&self) -> u32 {
        DWT::get_cycle_count().wrapping_sub(self.now)
    }
}<|MERGE_RESOLUTION|>--- conflicted
+++ resolved
@@ -73,11 +73,7 @@
 impl From<u32> for Hertz {
     fn from(ms: u32) -> Self {
         if ms <= 1000 {
-<<<<<<< HEAD
-            Hertz((1_f32/((ms as f32)/1000_f32)) as u32)
-=======
             Hertz((1000 + ms / 2) / ms)
->>>>>>> d3d4382c
         } else {
             Hertz(1)
         }
