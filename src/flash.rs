--- conflicted
+++ resolved
@@ -209,7 +209,6 @@
         let sr = self.sr.sr().read();
 
         if sr.bsy().bit_is_set() {
-<<<<<<< HEAD
             Err(Error::Busy)
         } else if sr.pgaerr().bit_is_set() {
             Err(Error::Illegal)
@@ -217,12 +216,6 @@
             Err(Error::Illegal)
         } else if sr.wrperr().bit_is_set() {
             Err(Error::Illegal)
-=======
-            Err(flash_trait::Error::Busy)
-        } else if sr.pgaerr().bit_is_set() || sr.progerr().bit_is_set() || sr.wrperr().bit_is_set()
-        {
-            Err(flash_trait::Error::Illegal)
->>>>>>> 174a1cff
         } else {
             Ok(())
         }
