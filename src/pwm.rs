//! # Pulse Width Modulation

use core::marker::PhantomData;
use core::mem;
use core::convert::Infallible;

use crate::hal;
use crate::stm32::{TIM1, TIM15, TIM2};

use crate::gpio::gpioa::{PA0, PA1, PA10, PA11, PA2, PA3, PA8, PA9};
use crate::gpio::gpiob::PB14;
<<<<<<< HEAD
use crate::gpio::{Alternate, AlternateOD, Floating, Input, Output, PushPull, AF1};
=======
use crate::gpio::{Alternate, AlternateOD, Floating, Input, Output, PushPull, AF1, AF14};
>>>>>>> d741438f
use crate::rcc::{Clocks, APB1R1, APB2};
use crate::time::Hertz;

// NB: REMAP is not implemented!
pub trait Pins<TIM> {
    // const REMAP: u8;
    const C1: bool = false;
    const C2: bool = false;
    const C3: bool = false;
    const C4: bool = false;
    type Channels;
}

macro_rules! pins_to_channels_mapping {
    ( $( $TIMX:ident: ( $($PINX:ident),+ ), ( $($ENCHX:ident),+ ), ( $($AF:ident),+ ); )+ ) => {
        $(
            #[allow(unused_parens)]
            impl Pins<$TIMX> for ($($PINX<Alternate<$AF, Output<PushPull>>>),+)
            {
                $(const $ENCHX: bool = true;)+
                type Channels = ($(Pwm<$TIMX, $ENCHX>),+);
            }

            #[allow(unused_parens)]
            impl Pins<$TIMX> for ($($PINX<AlternateOD<$AF, Input<Floating>>>),+)
            {
                $(const $ENCHX: bool = true;)+
                type Channels = ($(Pwm<$TIMX, $ENCHX>),+);
            }
        )+
    };
}

pins_to_channels_mapping! {
    // TIM1
    TIM1: (PA8, PA9, PA10, PA11), (C1, C2, C3, C4), (AF1, AF1, AF1, AF1);
    TIM1: (PA9, PA10, PA11), (C2, C3, C4), (AF1, AF1, AF1);
    TIM1: (PA8, PA10, PA11), (C1, C3, C4), (AF1, AF1, AF1);
    TIM1: (PA8, PA9, PA11), (C1, C2, C4), (AF1, AF1, AF1);
    TIM1: (PA8, PA9, PA10), (C1, C2, C3), (AF1, AF1, AF1);
    TIM1: (PA10, PA11), (C3, C4), (AF1, AF1);
    TIM1: (PA9, PA11), (C2, C4), (AF1, AF1);
    TIM1: (PA9, PA10), (C2, C3), (AF1, AF1);
    TIM1: (PA8, PA11), (C1, C4), (AF1, AF1);
    TIM1: (PA8, PA10), (C1, C3), (AF1, AF1);
    TIM1: (PA8, PA9), (C1, C2), (AF1, AF1);
    TIM1: (PA8), (C1), (AF1);
    TIM1: (PA9), (C2), (AF1);
    TIM1: (PA10), (C3), (AF1);
    TIM1: (PA11), (C4), (AF1);

    // TIM2
    TIM2: (PA0, PA1, PA2, PA3), (C1, C2, C3, C4), (AF1, AF1, AF1, AF1);
    TIM2: (PA1, PA2, PA3), (C2, C3, C4), (AF1, AF1, AF1);
    TIM2: (PA0, PA2, PA3), (C1, C3, C4), (AF1, AF1, AF1);
    TIM2: (PA0, PA1, PA3), (C1, C2, C4), (AF1, AF1, AF1);
    TIM2: (PA0, PA1, PA2), (C1, C2, C3), (AF1, AF1, AF1);
    TIM2: (PA2, PA3), (C3, C4), (AF1, AF1);
    TIM2: (PA1, PA3), (C2, C4), (AF1, AF1);
    TIM2: (PA1, PA2), (C2, C3), (AF1, AF1);
    TIM2: (PA0, PA3), (C1, C4), (AF1, AF1);
    TIM2: (PA0, PA2), (C1, C3), (AF1, AF1);
    TIM2: (PA0, PA1), (C1, C2), (AF1, AF1);
    TIM2: (PA0), (C1), (AF1);
    TIM2: (PA1), (C2), (AF1);
    TIM2: (PA2), (C3), (AF1);
    TIM2: (PA3), (C4), (AF1);

    // TIM15 - TODO: The uncommented lines are awaiting PAC updates to be valid.
    TIM15: (PB14), (C1), (AF14);
    // TIM15: (PB15), (C2), (AF14);
    TIM15: (PA2), (C1), (AF14);
    // TIM15: (PA3), (C2), (AF14);
    // TIM15: (PB14, PB15), (C1, C2), (AF14, AF14);
    // TIM15: (PB14, PA3), (C1, C2), (AF14, AF14);
    // TIM15: (PA2, PB15), (C1, C2), (AF14, AF14);
    // TIM15: (PA2, PA3), (C1, C2), (AF14, AF14);
}

pub trait PwmExt1: Sized {
    fn pwm<PINS, T>(self, _: PINS, frequency: T, clocks: Clocks, apb: &mut APB2) -> PINS::Channels
    where
        PINS: Pins<Self>,
        T: Into<Hertz>;
}

pub trait PwmExt2: Sized {
    fn pwm<PINS, T>(
        self,
        _: PINS,
        frequency: T,
        clocks: Clocks,
        apb: &mut APB1R1,
    ) -> PINS::Channels
    where
        PINS: Pins<Self>,
        T: Into<Hertz>;
}

impl PwmExt1 for TIM1 {
    fn pwm<PINS, T>(self, _pins: PINS, freq: T, clocks: Clocks, apb: &mut APB2) -> PINS::Channels
    where
        PINS: Pins<Self>,
        T: Into<Hertz>,
    {
        tim1(self, _pins, freq.into(), clocks, apb)
    }
}

impl PwmExt1 for TIM15 {
    fn pwm<PINS, T>(self, _pins: PINS, freq: T, clocks: Clocks, apb: &mut APB2) -> PINS::Channels
    where
        PINS: Pins<Self>,
        T: Into<Hertz>,
    {
        tim15(self, _pins, freq.into(), clocks, apb)
    }
}

impl PwmExt2 for TIM2 {
    fn pwm<PINS, T>(self, _pins: PINS, freq: T, clocks: Clocks, apb: &mut APB1R1) -> PINS::Channels
    where
        PINS: Pins<Self>,
        T: Into<Hertz>,
    {
        // TODO: check if this is really not needed (in the f1xx examples value
        //       of remap is 0x0). if so, what's afio.mapr on l4xx?
        //
        // mapr.mapr()
        //     .modify(|_, w| unsafe { w.tim2_remap().bits(PINS::REMAP) });

        tim2(self, _pins, freq.into(), clocks, apb)
    }
}

pub struct Pwm<TIM, CHANNEL> {
    _channel: PhantomData<CHANNEL>,
    _tim: PhantomData<TIM>,
}

pub struct C1;
pub struct C2;
pub struct C3;
pub struct C4;

macro_rules! advanced_timer {
    ($($TIMX:ident: ($timX:ident, $timXen:ident, $timXrst:ident, $apb:ident, $psc_width:ident, $arr_width:ident),)+) => {
        $(
            fn $timX<PINS>(
                tim: $TIMX,
                _pins: PINS,
                freq: Hertz,
                clocks: Clocks,
                apb: &mut $apb,
            ) -> PINS::Channels
            where
                PINS: Pins<$TIMX>,
            {
                apb.enr().modify(|_, w| w.$timXen().set_bit());
                apb.rstr().modify(|_, w| w.$timXrst().set_bit());
                apb.rstr().modify(|_, w| w.$timXrst().clear_bit());

                if PINS::C1 {
                    tim.ccmr1_output().modify(|_, w| unsafe { w.oc1pe().set_bit().oc1m().bits(6) });
                }

                if PINS::C2 {
                    tim.ccmr1_output().modify(|_, w| unsafe { w.oc2pe().set_bit().oc2m().bits(6) });
                }

                if PINS::C3 {
                    tim.ccmr2_output().modify(|_, w| unsafe { w.oc3pe().set_bit().oc3m().bits(6) });
                }

                if PINS::C4 {
                    tim.ccmr2_output().modify(|_, w| unsafe { w.oc4pe().set_bit().oc4m().bits(6) });
                }

                let clk = clocks.pclk1().0;
                let freq = freq.0;
                let ticks = clk / freq;

                // maybe this is all u32? also, why no `- 1` vs `timer.rs`?
                let psc = ticks / (1 << 16);
                tim.psc.write(|w| { w.psc().bits(psc as $psc_width) });
                let arr = ticks / (psc + 1);
                tim.arr.write(|w| { w.arr().bits(arr as $arr_width) });

                // Only for the advanced control timer
                tim.bdtr.write(|w| w.moe().set_bit());
                tim.egr.write(|w| w.ug().set_bit());

                tim.cr1.write(|w| {
                    w.cms()
                        .bits(0b00)
                        .dir().clear_bit()
                        .opm().clear_bit()
                        .cen().set_bit()
                        .arpe().set_bit()
                });

                unsafe { mem::MaybeUninit::uninit().assume_init() }
            }

            pwm_channels! {
                $TIMX:  (C1, $arr_width, cc1e, ccr1, ccr),
                        (C2, $arr_width, cc2e, ccr2, ccr),
                        (C3, $arr_width, cc3e, ccr3, ccr),
                        (C4, $arr_width, cc4e, ccr4, ccr),
            }

        )+
    }
}

macro_rules! standard_timer {
    ($($TIMX:ident: ($timX:ident, $timXen:ident, $timXrst:ident, $apb:ident, $psc_width:ident, $arr_width:ident),)+) => {
        $(
            fn $timX<PINS>(
                tim: $TIMX,
                _pins: PINS,
                freq: Hertz,
                clocks: Clocks,
                apb: &mut $apb,
            ) -> PINS::Channels
            where
                PINS: Pins<$TIMX>,
            {
                apb.enr().modify(|_, w| w.$timXen().set_bit());
                apb.rstr().modify(|_, w| w.$timXrst().set_bit());
                apb.rstr().modify(|_, w| w.$timXrst().clear_bit());

                if PINS::C1 {
                    tim.ccmr1_output().modify(|_, w| unsafe { w.oc1pe().set_bit().oc1m().bits(6) });
                }

                if PINS::C2 {
                    tim.ccmr1_output().modify(|_, w| unsafe { w.oc2pe().set_bit().oc2m().bits(6) });
                }

                if PINS::C3 {
                    tim.ccmr2_output().modify(|_, w| unsafe { w.oc3pe().set_bit().oc3m().bits(6) });
                }

                if PINS::C4 {
                    tim.ccmr2_output().modify(|_, w| unsafe { w.oc4pe().set_bit().oc4m().bits(6) });
                }

                let clk = clocks.pclk1().0;
                let freq = freq.0;
                let ticks = clk / freq;

                // maybe this is all u32? also, why no `- 1` vs `timer.rs`?
                let psc = ticks / (1 << 16);
                tim.psc.write(|w| { w.psc().bits(psc as $psc_width) });
                let arr = ticks / (psc + 1);
                tim.arr.write(|w| { w.arr().bits(arr as $arr_width) });

                tim.cr1.write(|w| {
                    w.cms()
                        .bits(0b00)
                        .dir().clear_bit()
                        .opm().clear_bit()
                        .cen().set_bit()
                        .arpe().set_bit()
                });

                unsafe { mem::MaybeUninit::uninit().assume_init() }
            }

            pwm_channels! {
                $TIMX:  (C1, $arr_width, cc1e, ccr1, ccr),
                        (C2, $arr_width, cc2e, ccr2, ccr),
                        (C3, $arr_width, cc3e, ccr3, ccr),
                        (C4, $arr_width, cc4e, ccr4, ccr),
            }

        )+
    }
}

macro_rules! small_timer {
    ($($TIMX:ident: ($timX:ident, $timXen:ident, $timXrst:ident, $apb:ident, $psc_width:ident, $arr_width:ident),)+) => {
        $(
            fn $timX<PINS>(
                tim: $TIMX,
                _pins: PINS,
                freq: Hertz,
                clocks: Clocks,
                apb: &mut $apb,
            ) -> PINS::Channels
            where
                PINS: Pins<$TIMX>,
            {
                apb.enr().modify(|_, w| w.$timXen().set_bit());
                apb.rstr().modify(|_, w| w.$timXrst().set_bit());
                apb.rstr().modify(|_, w| w.$timXrst().clear_bit());

                if PINS::C1 {
                    tim.ccmr1_output().modify(|_, w| unsafe { w.oc1pe().set_bit().oc1m().bits(6) });
                }

                // TODO: The uncommented lines are awaiting PAC updates to be valid.
                // if PINS::C2 {
                //     tim.ccmr1_output().modify(|_, w| unsafe { w.oc2pe().set_bit().oc2m().bits(6) });
                // }

                let clk = clocks.pclk1().0;
                let freq = freq.0;
                let ticks = clk / freq;

                // maybe this is all u32? also, why no `- 1` vs `timer.rs`?
                let psc = ticks / (1 << 16);
                tim.psc.write(|w| { w.psc().bits(psc as $psc_width) });
                let arr = ticks / (psc + 1);
                unsafe { tim.arr.write(|w| { w.arr().bits(arr as $arr_width) }); }

                tim.bdtr.write(|w| w.moe().set_bit());
                tim.egr.write(|w| w.ug().set_bit());

                tim.cr1.write(|w| {
                    w.opm().clear_bit()
                        .cen().set_bit()
                        .arpe().set_bit()
                });

                unsafe { mem::MaybeUninit::uninit().assume_init() }
            }

            pwm_channels! {
                $TIMX:  (C1, $arr_width, cc1e, ccr1, ccr1),
                // TODO: The uncommented line is awaiting PAC updates to be valid.
                //        (C2, $arr_width, cc2e, ccr2, ccr2),
            }

        )+
    }
}

macro_rules! pwm_channels {
    ($TIMX:ident: $(($channel:ident, $arr_width:ident, $ccXe:ident, $ccrX:ident, $ccr:ident),)+) => {
        $(
            impl hal::pwm::PwmPin for Pwm<$TIMX, $channel> {
                type Error = Infallible;

                type Duty = $arr_width;

                #[inline(always)]
                fn try_disable(&mut self) -> Result<(), Self::Error> {
                    unsafe { (*$TIMX::ptr()).ccer.modify(|_, w| w.$ccXe().clear_bit()) }
                    Ok(())
                }

                #[inline(always)]
                fn try_enable(&mut self) -> Result<(), Self::Error> {
                    unsafe { (*$TIMX::ptr()).ccer.modify(|_, w| w.$ccXe().set_bit()) }
                    Ok(())
                }

                #[inline(always)]
                fn try_get_duty(&self) -> Result<Self::Duty, Self::Error> {
                    Ok(unsafe { (*$TIMX::ptr()).$ccrX.read().$ccr().bits() })
                }

                #[inline(always)]
                fn try_get_max_duty(&self) -> Result<Self::Duty, Self::Error> {
                    Ok(unsafe { (*$TIMX::ptr()).arr.read().arr().bits() })
                }

                #[inline(always)]
                fn try_set_duty(&mut self, duty: Self::Duty) -> Result<(), Self::Error> {
                    unsafe { (*$TIMX::ptr()).$ccrX.write(|w| w.$ccr().bits(duty)) };
                    Ok(())
                }
            }
        )+
    }
}

advanced_timer! {
    TIM1: (tim1, tim1en, tim1rst, APB2, u16, u16),
}

standard_timer! {
    TIM2: (tim2, tim2en, tim2rst, APB1R1, u16, u32),
}

small_timer! {
    TIM15: (tim15, tim15en, tim15rst, APB2, u16, u16),
}<|MERGE_RESOLUTION|>--- conflicted
+++ resolved
@@ -9,11 +9,7 @@
 
 use crate::gpio::gpioa::{PA0, PA1, PA10, PA11, PA2, PA3, PA8, PA9};
 use crate::gpio::gpiob::PB14;
-<<<<<<< HEAD
-use crate::gpio::{Alternate, AlternateOD, Floating, Input, Output, PushPull, AF1};
-=======
 use crate::gpio::{Alternate, AlternateOD, Floating, Input, Output, PushPull, AF1, AF14};
->>>>>>> d741438f
 use crate::rcc::{Clocks, APB1R1, APB2};
 use crate::time::Hertz;
 
