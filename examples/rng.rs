--- conflicted
+++ resolved
@@ -11,11 +11,8 @@
 use crate::hal::prelude::*;
 use crate::hal::serial::{Config, Serial};
 use crate::hal::stm32;
-<<<<<<< HEAD
 use hal::flash::FlashVariant;
-=======
 use hal::hal::blocking::rng::Read;
->>>>>>> 174a1cff
 
 macro_rules! uprint {
     ($serial:expr, $($arg:tt)*) => {
